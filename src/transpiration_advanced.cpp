--- conflicted
+++ resolved
@@ -627,12 +627,8 @@
                                     internalWater, paramsTranspiration, paramsWaterStorage,
                                     VCroot_kmaxc, VGrhizo_kmaxc,
                                     psic, VG_nc, VG_alphac,
-<<<<<<< HEAD
-                                    control, sapFluidityDay);
-=======
                                     control,
                                     sapFluidityDay);
->>>>>>> 796f6525
         hydraulicNetwork[c] = HN;
         supply[c] = supplyFunctionNetwork(HN, 0.0, 0.001); 
       } else if(transpirationMode == "Sureau") {
@@ -701,12 +697,8 @@
                                     internalWater, paramsTranspiration, paramsWaterStorage,
                                     VCroot_kmaxc, VGrhizo_kmaxc,
                                     psic, VG_nc, VG_alphac,
-<<<<<<< HEAD
-                                    control, sapFluidityDay);
-=======
                                     control, 
                                     sapFluidityDay);
->>>>>>> 796f6525
         hydraulicNetwork[c] = HN;
         supply[c] = supplyFunctionNetwork(HN, 0.0, 0.001); 
       } else if(transpirationMode == "Sureau") {
