--- conflicted
+++ resolved
@@ -1,13 +1,8 @@
 Package: medfate
 Type: Package
 Title: Mediterranean Forest Simulation
-<<<<<<< HEAD
 Version: 3.0.0
-Date: 2023-03-03
-=======
-Version: 2.9.3
-Date: 2023-03-10
->>>>>>> 59075ac2
+Date: 2023-03-12
 Authors@R: c(
 	person('Miquel', 'De Cáceres', role=c('aut','cre', 'cph'),
 	email='miquelcaceres@gmail.com', comment = c(ORCID = "0000-0001-7132-2080")),
