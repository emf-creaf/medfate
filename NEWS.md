-------------------------------
 NEWS for R Package "medfate"
-------------------------------

# Version 1.1.1
- Root exudation added to carbon balance
- Revision sapwood growth
- Growth cost for fine roots in basic model
- Translocation for carbon during senescence
<<<<<<< HEAD
- Bug GW_shade output
=======
- Bug correction in fuel calculations with US mode
>>>>>>> ec7b4241

# Version 1.1.0
- Control option 'rockyLayerDrainage' instead of 'drainage' to disable macropore vertical outflow in layers with > 95% of rocks
- Soil parameter Kdrain for saturated vertical hydraulic conductivity towards groundwaters (deep drainage)
- Improved validation plots with confidence intervals

# Version 1.0.3
- Nash-Sutcliffe efficiency (NSE) implemented in spwb_validation

# Version 1.0.2
- Bug correction on the use of organic matter in Saxton (2006) equations (thanks to Milan Fischer).
- Recodification of soilgridParams due to new SoilGrids REST API (removed dependency from GSIF).
- New function 'redefineSoilLayers'

# Version 1.0.1
- New root functions
- Bulk density stored in soil object initialization
- Advanced plant water pools
- Belowground inputs restructured

# Version 1.0.0
- Reorganization of growth function
- Clarification of gross and net photosynthesis
- 'spwb_resetInputs' to 'resetInputs'
- Dependence of kmax on temperature (due to sap dynamic viscosity) incorporated
- Functions plot.spwb and plot.pwb modified to draw subdaily dynamics for a subset of dates 

# Version 0.9.1
- Small bug fixes
- update 'spwb_resetInputs'
- Update of plant water pools
- New output (annual stand summaries and aboveground structure) for function 'growth'

# Version 0.9.0
- New parametrization data set 'SpParamsUS'
- Function 'hydrology_verticalInputs' replaced by 'hydrology_soilWaterInputs' and 'hydrology_soilInfiltrationPercolation'.
- New simulation control option: 'plantWaterPools'.
- Hard (Imports) dependency from GSIF changed to soft (Suggests) one.

# Version 0.8.9
- Update supply function plot.

# Version 0.8.8
- New function 'soil_rockWeight2Volume'

# Version 0.8.7
- Corrections to energy balance for zero LAI (deciduous species)
- SFI functions moved to medfateland
- soilgridParams modified to accept a SpatialPoints object as input

# Version 0.8.6
- New function 'spwb_sensitivity' for sensitivity analyses
- New control parameter 'unlimitedSoilWater'
- Bug correction in canopy height with LAI = 0
- Modifications of spwb_ldrOptimization to work with transpirationMode = "Sperry"
- New function spwb_ldrExploration

# Version 0.8.5
- New control parameter 'fracLeafResistance'
- Different control options for parameter 'cavitationRefill'
- New control parameter 'refillMaximumRate'
- Control parameter 'hydraulicCostFunction' replaced by 'costModifier' and 'gainModifier'
- New control parameter 'cuticularTranspiration'
- Numerical controls to avoid NaN in functions 'soil_theta2psiSX' and 'soil_psi2thetaSX'
- Bug correction in estimation of root conductance proportions

# Version 0.8.4
- Water balance console output modified in spwb
- New approach to plant water compartments 'capacitance = TRUE'
- Output of plant water balance
- New option in control
- Stem segments fixed to two
- functional parameter pRootDisc removed from Sperry's advanced model
- Bug correction in fuel_cohortFineFMC
- Remove ksympver and add klatleaf/klatstem to control parameters

# Version 0.8.3
- Reference book (medfatebook) launched
- Fraction of absorbed SWR output in Granier's transpiration
- 'Stand' data frame output in spwb(), separated from 'WaterBalance'
- New function 'forest_mapTreeTable', 'forest_mapShrubTable' and 'forest_mapWoodyTables'
- 'stand_*' functions for stand-level properties
- No SWR soil absorption when snow pack is present in Sperry's model
- verticalLayerSize made a control parameter for Granier's model
- Changes in light parameters: New parameter 'alphaSWR'. 'albedo' renamed to 'gammaSWR'. 'k' renamed to 'kPAR'

# Version 0.8.2
- Modification of meteoland to better calculate direct/diffuse light on slopes
- Added Narea parameter to facilitate estimation of Vmax298
- New function 'spwb_validation'.
- Plot functions using ggplot.
- Improvement of infiltration repartition for varying macroporosity.
- Input values for latitude and topography stored in the result of simulations.
- Wind for each cohort stored in the result of transp_transpirationSperry and spwb_day.

# Version 0.8.1
- Export Ci from spwb_day.
- New function 'maximumTranspirationRatioPlot'
- Output of min/max water potential for sunlit and shade leaves.
- New function 'soil_waterRetentionPlot'
- New function 'spwb_waterUseEfficiency'
- Default Van Genuchten PTF set to 'Toth'
- New functions 'modifySpParams' and 'modifyCohortParams'.
- New function 'hydrology_interceptionPlot'

# Version 0.8.0
- Move spatial classes and methods to package 'medfateland'
- Implement underscores instead of dots to separate function groups and function names
- New function transp_Granier.
- Bug corrected in spwb.plot for snow plotting.
- New function 'pwb'.
- New function 'snowMelt'.
- Transpiration model changed to Granier and Sperry.
- PLC set to zero when DOY = 1
- New functions for leaf phenology

# Version 0.7.4
- Fixing bugs for installation in all platforms
- Update docs

# Version 0.7.3
- Shrub root system using LDR (Z50 and Z95)
- Percolation of infiltrated water consistent with layer subdivision
- New function soil.infiltrationRepartition()
- Adding interception to evapotranspiration
- Checked for CRAN


# Version 0.7.2
- Accounting of hydraulic redistribution
- Update plotting functions
- New function vprofile.RootDistribution.
- New functions for water at wilting point (-1.5 MPa)
- Print extractable water of soil
- Bug correction in photosynthesis (now done per leaf area basis)
- Leaf area distribution (and crown fine biomass distribution) following truncated normal [-1.5,1.5]

# Version 0.7.1
- Interception corrected in the complex model
- Etol set to 0.0000001
- spwb export of dEdP (equivalent to soil-plant conductance)
- Subdaily results can be stored for spwb
- New function spwb.resistances to calculate and draw segment resistances for spwb simulation results.
- Cohort parameter search by SpIndex
- Gwmin set to zero when capacitance = FALSE
- New function spwb.stress to calculate drought stress indices
- PlantStress in complex mode now is calculated as relative soil-plant conductance, for compatibility with the simple mode.
- Function name changes for interception and soil hydrology

# Version 0.7.0
- Leaf and stem water compartments added
- Update of functions 'spwb.day' and 'plot.spwb.day'
- Analytical integral of the van Genuchten function
- Analytical inverse of the incomplete gamma function

# Version 0.6.2
-  Adapt to Rcpp changes
- Stem water compartments


# Version 0.6.1
- Saturated theta in Saxton model
- Water table depth added
- Boolean option 'drainage' added to soil water balance
- Added subsurface flow processes to spwbgrid

# Version 0.6.0
- Function name 'swb' (and all related functions) changed to 'spwb'
- Added snow pack to soil state variables.
- Added new control option 'snowpack' for snowpack dynamics simulation (only when transpirationMode='Simple')
- Changed names of spatial classes from 'Forest' to 'Landscape'
- Changed name of 'exampleSPF' to 'exampleSPL'.
- Function 'spwbgrid' functional again.
- Improved documentation of function 'spwb.day'
- 'DOY' no longer needed as column in meteorological input.

# Version 0.5.6
- Growth degree days added as output of 'swb()'
- New function 'swb.resetInputs()'
- New function 'hydraulics.vulnerabilityCurvePlot()'
- Reorganization of help for hydraulics.
- Documentation of tissue moisture functions.
- Update function 'plot.growth()'

# Version 0.5.5
- New functions for tissue moisture
- New function 'fuel.cohortFineFMC'
- New option 'bySpecies' to aggregate results by species in functions 'summary.swb' and 'summary.growth'
- New option 'bySpecies' to aggregate results by species in functions 'plot.swb' and 'plot.swb.day'
- Bulk density added to soil parameters
- New set of pedotransfer functions to calculate VG parameters from texture, bulk density and organic content

# Version 0.5.4
- New functions for pressure-volume curves
- Rmarkdown vignettes
- Added Van Genuchten pedotransfer functions
- New control parameter added (for soil functions)
- New function 'forest2belowground'
- Update 'summary.swb' function

# Version 0.5.3
- Network representation of the continuum now includes a leaf segment
- Stem fraction of total resistance removed as estimation of root xylem conductance
- Default kleaf_max (8 for temperate angiosperms and 5 for gymnosperms)
- New parameter rootxylem_kmax (hydraulic conductivity of roots)

# Version 0.5.2
- Modification of default for ntrial
- Three element supply function added
- Parameters of the leaf maximum conductance and leaf vulnerability curve added

# Version 0.5.1
- Structure of swb.day output
- Increased output (leaf temperature, stomatal conductance and leaf VPD) in swb.day
- Taper modifications
- New function plot.swb.day

# Version 0.5.0
- Atmospheric CO2 is an input control parameter
- Added Hmed as species parameter (to correct reference conductivity values)
- Modified documentation

# Version 0.4.9
- Alternative way of calculating maximum root conductance
- Default value for averageFracRhizosphereResistance changed to 0.15
- Root vulnerability curve parameters taken from stem vulnerability curve when missing (d_root = d_stem/2)

# Version 0.4.8
- Leaf radiation balance with LWR from soil
- New output for swb
- Bug fix in plot.swb (match according to transpiration model)

# Version 0.4.7
- Profit maximization for sunlit and shade leaves separately
- Bug correction in swb
- Check on stomatal conductances in profit maximization

# Version 0.4.6
- Radiation absorbed by trunks
- Separation of energy balance components

# Version 0.4.5
- New control parameter: Canopy thermal capacity per LAI
- Update of calls to meteoland (diffuse radiation)
- Wind value when missing data added to control

# Version 0.4.4
- Minimum windspeed (1.0 m/s)
- Progressive leaf fall
- Bug correction (swb.plot)
- Energy balance output/plot
- Modified conductance scaling

# Version 0.4.3
- Added new parameter 'LeafWidth'

# Version 0.4.2

- Design changes for radiation balance (soil/canopy/atmosphere)
- Added temperature balance in summary.swb and plot.swb
- Added new parameter 'albedo'

# Version 0.4.1

- Documentation of soil thermodynamics
- Energy balance output in swb.day

# Version 0.4.0

- Added soil temperature state variables (for 'complex' mode)
- Added canopy temperature state variable (for 'complex' mode)
- 'gdd' in swbInput used as initial growth degree days
- Soil thermodynamics.

# Version 0.3.7

- Added vertical layer size as option in control.
- New function 'soilgridsParams' (calls functions in package 'GSIF')
- Added longwave radiation to leaf energy balance.

# Version 0.3.6

- Added new pedotransfer functions with organic matter.
- New function added 'soil.waterFC'.
- Xylem taper added as option in control.
- Hydraulic cost function added as option in control.
- New function 'light.instantaneousLightExtinctionAbsortion'.
- New functions 'transp.dayCanopyTranspiration' and 'transp.dayCanopyTranspirationPlot'.

# Version 0.3.5

- Control of numerical methods for supply function added to 'defaulControlParams'.
- Added new function 'swb.ldrCalibration' to calibrate root distribution for swb simulations (by Victor Granda)
- Added documentation for light extinction functions 'light.layerIrradianceFraction', 'light.layerSunlitFraction' and 'light.cohortSunlitShadeAbsorbedRadiation'.<|MERGE_RESOLUTION|>--- conflicted
+++ resolved
@@ -7,11 +7,8 @@
 - Revision sapwood growth
 - Growth cost for fine roots in basic model
 - Translocation for carbon during senescence
-<<<<<<< HEAD
 - Bug GW_shade output
-=======
 - Bug correction in fuel calculations with US mode
->>>>>>> ec7b4241
 
 # Version 1.1.0
 - Control option 'rockyLayerDrainage' instead of 'drainage' to disable macropore vertical outflow in layers with > 95% of rocks
